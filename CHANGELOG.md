--- conflicted
+++ resolved
@@ -1,4 +1,3 @@
-<<<<<<< HEAD
 # Current
 
 - TODO
@@ -6,11 +5,7 @@
 # 0.13.9
 
 - Add `ChainId.anvil`
-=======
-# 0.14
-
 - Add support for detached technical indicators
->>>>>>> 6147fd16
 
 # 0.13.8
 
