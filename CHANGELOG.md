--- conflicted
+++ resolved
@@ -1,11 +1,8 @@
 # Current
 
-<<<<<<< HEAD
 - Internal change: Add more asserts to `Universe` creation to catch human mistakes early
 - API change: `get_by_chain_and_symbol()` raises `UnknownLendingReserve` instead of returning `None`
-=======
 - Add more asserts to `Universe` creation to catch human mistakes early
->>>>>>> 71b66426
 
 # 0.20.10
 
