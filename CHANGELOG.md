<<<<<<< HEAD
# 0.13.7

- Silence pandas warning in `PairGroupedUniverse.get_pair_ids()`
=======
# Current

- Rename "Binance Smart Chain" to "BNB Smart Chain"
>>>>>>> 1d7b6272

# 0.13.6

- Add a new method `Client.fetch_all_lending_protocol_reserves()` for fetching data on
  supported decentralized lending protocols (only AAVE v3 at present).
- Improve `validate_ohclv_dataframe()` to check for date/timestamp index as well as column

# 0.13.5

- Fixes for filtering by `chain_id` in `ExchangeUniverse`

# 0.13.4

- Improve `resolve_pairs_based_on_ticker()` to be able to filter pairs with specified fee. Change 
default sorting criteria `buy_volume_all_time` to be function argument for more flexible filtering

# 0.13.3

- Add `GroupedCandleUniverse.get_last_entries_by_pair_and_timestamp(pair_id, timestamp)` for simplified 
  candle data access
- Add `PandasPairUniverse.get_pair(chain_id, exchange_id, base_token, quote_token)` for simplified 
  pair access
- Support passing `exchange_universe` in `PandasPairUniverse` construction, so we have all metadata
  needed to look up pairs
- Fixes to various token data accessor

# 0.13.2
- 
- Same as 0.13.1 - fixing broken release

# 0.13.1

- Support Arbitrum L2 in `ChainId` class

# 0.13.1

A large impact optimisation update.

- Optimise `PandasPairUniver.get_pair_by_id` to cache full `DEXPair` objects to speed up
  strategies using large number of trading pairs

- Make `DEXPair` Python `__slots__` based to make the object property access faster

- Added `ResampledLiquidityUniverse` for faster backtesting with luidity data

- Allow different granularity of OHLCV and liquidity data in `Universe`

# 0.13

- Release failed

# 0.12.5
- 
- Add `LiquidityUniverse.get_liquidity_with_tolerance`

# 0.12.4
- 
- Quick fix on `get_pair_by_human_description` error message

# 0.12.3

- Improve `CandleSampleUnavailable` error messge further to offer friendly advises how to fix
- Improve `ExchangeUniverse` interface with more helpful shorthand methods

# 0.12.2

- Add `ExchangeUniverse.from_collection()`
- Pass `ExchangeUniverse` instance as a part of `Universe.exchange_universe` instead just raw array of
  of `univer.exchanges`

# 0.12.1

- Better multipair lookup when typing out pair names by hand 
- Add `tradingstrategy.pair.HumanReadableTradingPairDescription`
- Add `PandasPairUniverse.get_pair_by_human_description`
- 
# 0.12

- Add default HTTP request retry policy to `Client`
- Add default HTTP user agent to `Client`
- More direct data feed infrastructure
- Fix `create_requests_client(add_exception_hook=True)` not working correctly
- Add `GroupedCandleUniverse.create_from_multiple_candle_datafarames`

# 0.11.1

- Add: Make `DEXPair` hashable
- Fix: Historical candle download for JSONL endpoint - make time ranges to work correctly 
- Change: Make JSONL cache filenames more descriptive 

# 0.11

- Adding `Client.fetch_trading_data_availability` API
- Moved `types.py` to properly Python 3.10 TypeAlias system

# 0.10.2 

- Add `TradeSummary.show` to simplify usage in notebooks

# 0.10.1

- Fix missing dependencies because web3-ethereum-defi data extras
- Fix `make_candle_labels` not working correctly if some keys were not present in the OHCLV DataFrame
- Add `VolumeBarMode` option to `visualise_ohlcv` to allow different rendering modes for volume bars, in-chart 
  or outside chart
- More implementation of direct-to-blockchain node data feeds

# 0.10.0

- Add the initial implementation for direct-to-blockchain node data feeds

# 0.9.1

- Add support for average duration statistic to be expressed in terms of `bars`
- Framework for direct, real-time, date feeds directly from a blockchain node
- Add `uniswap_v2_incompatible` exchange type

# 0.9.0

- Make the default behavior not to return the current candle if asked by timestamp

# 0.8.8

- Switch to `tqdm-loggable` to have better download status behavior on headless configurations
- Fine tune `visualise_ohlcv` label configuration

# 0.8.7

- Fix spelling `visualise_ohlcv`

# 0.8.6

- Add candle charts with `visualise_ohclv`

# 0.8.5

- Optimize `groupeduniverse` class, specifically `get_timestamp_range()` method

- Optimize get pair speed

- Remove the "no Content-Length header" warning if HTTP response lacks file size information

- Fix `get_token()` not returning symbol information

# 0.8.4

- Added `Client.close()` and `CachedHTTPTransport.close()` for explicit closing of streams
- Fix `JUPYTER_PLATFORM_DIRS` warning when importing
- Fixed bunch of Pandas warnings
- Add `pytest -Werror` to ensure the lib does not raise any warnings

# 0.8.3

- Escape hatch for interactive API key setup loop
- Added `Candle.generate_synthetic_sample` for mocking test data
- Added `GroupedCandleUniverse.get_price_with_tolerance` to safely get the latest price
  in backtesting

# 0.8.2

- Make `matplotlib` optional in `Client.setup_notebook`
- Added `DEXPair.exchange_type` to support Uniswap v3 pairs

# 0.8.1

- Change: List `requests` as an explicit dependency for the client
  (Might have been causing issues with Pyodide builds)

# 0.8.0

- Change: Remove a lot of dependencies and cleaning up old code.
  The package with its dependencies should be now much more compact.
  Any old Backtrader or QSTrader code is behind an extra dependency in 
  the Python package definition. There is no longer dependency to 
  Ethereum or crypto packages that had C and were problematic
  install. 
- Change: preparing for Pyodide support.
- Change: Bumped Python 3.10 because 3.10 is minimum for Pyodide

# 0.7.2

- Fix: `PairGroupedUniverse` did not have OHLCV data sorted by `timestamp`, but instead of was
  `pair_id`, `timestamp` causing some failures of managing expectations when accessing data.
- Fix: Update tests to reflect new datasets from Trading Strategy API
- Added `Client.fetch_candles_by_pair_ids` that loads trading data for certain pairs  
  data over JSONL endpoint  and avoids loading large Parquest candle and liquidity files.
  This makes it possible to run backtests on low memory environments.
- Added `Client.fetch_candle_dataset` and `read_parquest(filters)`
  to filter Parquest files when loading candle datasets to optimise memory usage.
  (At the moment this path is not used outside the tests.)
- Change `ChainId` base class to `IntEnum` instead of `Enum` for better type hinting
- Change `PandasPairUniverse.build_index` to use Pandas DataFrame frame transpose,
  greatly speeding up the creation of the index
- Fix: `get_closest_price` gets a closest price even if the timestamp and  
  and time bucket are not in the same internal 
- Added `environment/jupyterlite` for the upcoming WebAssembly integration

# 0.7.1

- Added `is_candle_green()`, `is_candle_red()` helpers
- Added `TimeBucket.to_pandas_timedelta()` helper
- Added `upsample_candles()` helper
- Added `unknown` and `osmosis` blockchains
 
# 0.7

- Add `Token` presentation
- Add `get_single_pair_data` shortcut
- Add `PandasPairUniverse.get_by_symbols` shortcut
- Add `PandasPairUniverse.get_all_tokens` shortcut
- Add `get_exchange_by_id` shortcut
- Add `summarydata.as_duration` Pandas summary table cell formatter
- Fix `filter_for_quote_tokens` to be more strict (was checking either side of the pair, not quote token)
- API change `create_single_pair_universe` now to accept `pick_by_highest_vol`
- API change: Rename `Universe.time_frame` -> `Universe.time_bucket` to be consistent
- Make download progress bars more human friendly 

# 0.6.9

- Add `check_schema` option when creating PyArrow table exports for trading pairs
- Fix type hint for `token1_decimals`
- Better error message for `get_one_pair_from_pandas_universe`
- Make `token0_symbol`  and `token1_symbol` optional as not all tokens have a symbol
- 
# 0.6.8

- Patch the previous release to `token0_decimals` and `token1_decimals` instead of `base_token_decimals` to be more aligned with the other Uniswap pair data
- Cleaning up [API and API documentation](https://tradingstrategy.ai/docs/programming/index.html#api-documentation)

# 0.6.7

- Export `base_token_decimals` and `quote_token_decimals` in [trading pair datasets](https://tradingstrategy.ai/docs/programming/api/pair.html)

# 0.6.6

- New time points for the [time buckets](https://tradingstrategy.ai/docs/programming/api/timebucket.html) 

# 0.6.5

- Add `exchange_address` as a part of [trading pair datasets](https://tradingstrategy.ai/docs/programming/api/pair.html)
- Add `get_by_chain_and_factory()` to [decentralised exchange universe](https://tradingstrategy.ai/docs/programming/api/exchange.html)

# 0.6.4

- Add `buy_tax`, `transfer_tax`, `sell_tax` to [trading pair datasets](https://tradingstrategy.ai/docs/programming/api/pair.html)

# 0.6.3

- Fix download retries in live trading
- Add `stablecoin` module for upcoming stablecoin support fuctions
- Add `DEXPair.convert_to_dataframe` 
- Add `filter_for_stablecoins` 
  

# 0.6.2

- Fix broken build

# 0.6.1

- Fix Macbook M1, macOS, arm64 compatibility. Updated Scipy, Pyarrow and Numpy dependencies.

# 0.6

- Renaming the package `tradingstrategy` -> `trading-strategy` to be consistent with the package naming practices.
  [See the new Github repository](https://github.com/tradingstrategy-ai/trading-strategy).

# 0.5.3

- Fix download responses being buffered in CLI
- Test for `get_trading_pair_page_url()` in the downloaded dataset
- Added support for Ganacher tester chain

# 0.5.2

- Added `Client.create_live_client` for live trading
- More helper functions to help unit testing
- `tradingstrategy.utils.time` to check for incompatible `pandas.Timestamp` formats
- Added `tradingstrategy.pair.filter_for_quote_tokens`
- Added `get_all_samples_by_range`, `iterate_samples_by_pair_range` shortcuts to consume trading pair data in strategies
- Added `get_prior_timestamp` to calibrate your clock with the existing time index
- Added `Client.clear_caches` to ensure fresh data downloads
- Added `DEXPair.exchange_slug` and `DEXPair.pair_slug` so we can point to web page URLs
- Renamed `Sushiswap` -> `Sushi` as per their branding

# 0.5.1

- Adding chain id 61 for Ethereum Classic / [Ethereum Tester](https://github.com/ethereum/eth-tester/)
- Adding `GroupedCandleUniverse.create_empty()` and `GroupedLiquidityUniverse.create_empty()`

# 0.5.0

This is a release to get Trading Strategy client towards live trading.

- Created `tradingstrategy.universe.Universe` helper class to encapsulate trading universe
- Added convenience method `PairUniverse.create_from_pyarrow_table_with_filters` so creating different trading universes is less lines of code
- Added convenience method `tradingstrategy.utils.groupeduniverse.filter_for_pairs_on_exchanges`
- Added helper methods to construct single trading pair universe, see `PandasPairUniverse.create_single_pair_universe`
- Separate QSTrader to an optional dependency. Please install as `pip install tradingstrategy[qstrader]`.
  This is because QSTrader depends on Seaborn that depends on SciPy that does not work so good on Apple M1 macs.
- Add the default connection and read timeout 15 seconds to all client downloads
 
# 0.4.0

- Reworked how QSTrader framework integration works. QSTrader was originally designed for stock markets, so it required few changes to make it more suitable for 24/7 cryptomarkets. **Warning**: QSTrader and its integration are both in beta. More work is needed to be done e.g. in fee calculations to make the integration smooth. See example on [PancakeSwap momentum trading algorithm](https://tradingstrategy.ai/docs/programming/algorithms/pancakeswap-momentum-naive.html).
- Added [portfolioanalyzer](https://tradingstrategy.ai/docs/programming/api/portfolioanalyzer.html) to make timeline of portfolio construction over the time. See example on [PancakeSwap momentum trading algorithm](https://tradingstrategy.ai/docs/programming/algorithms/pancakeswap-momentum-naive.html).
- Include `seaborn` as a dependency as it is required for `qstrader` plot output, otherwise `qstrader` was crashing.
- `PairUniverse` supports indexed lookups to deal with the high pair count.
- More convenience methods for candle and liquidity manipulation. 


# 0.3.4

- Adding the preliminaty price impact analysis. [See the example notebook](https://tradingstrategy.ai/docs/programming/examples/price-impact.html). [Read the blog post about the liquidity formation](https://tradingstrategy.ai/blog/announcing-support-for-liquidity-charts).

# 0.3.3

- Make fastquant dependency optional, as it was causing installation issues with its ccxt dependency

# 0.3.2

- Updated inline interactive setup from within Jupyter notebook

# 0.3.1

- Polish README, release process and docs

# 0.3.0

- Multiple changes to make the multichain backtesting possible.

- [The documentation code examples](https://tradingstrategy.ai/docs/programming/index.html#code-examples)
  will be updated to reflect multichain support over time and may work incorrectly
  at the moment. [Getting Started](https://tradingstrategy.ai/docs/programming/examples/getting-started.html) 
  tutorial is already updated. 

- This is a major release deprecating activity flags in the trading pair universe.
  The multichain trading pair data is too big to include inactivate trading pairs (800k+ total trading pairs).
  Thus, the pair universe set only contains [active trading pairs](https://tradingstrategy.ai/docs/programming/tracking.html) after this release, 
  making the trading pair universe less than 100k trading pairs again, making it more feasible to download the data.

- `ExchangeUniverse.get_by_chain_and_slug()` is now canonical way to refer to an exchange
 
- `PairUniverse.get_pair_by_ticker_by_exchange()` is now canonical way to refer to a trading pair

- Clarify primary keys may not be stable and should no longer referred permanently 

- `Exchange.homepage` and `Exchange.active_pair_count` fields added
  
# 0.2.14

- Make `ChainId` database more deterministic by loading all supported chains once and only once

# 0.2.13

- Add `chain_name` output field for exchange data
 
# 0.2.12

- Adding slug lookups for chains 

# 0.2.11

- Add Binance Smart Chain and Polygon logos

# 0.2.10

- Fix the default API endpoint URL

# 0.2.9

- Adding embedded chain list repository
- Adding support for Binance Smart Chain

# 0.2.8

- Adding more metadata information on `ChainId` objects

# 0.2.7

- Adding `exchange_slug` and `chain_slug` on the `Exchange` object

# 0.2.6

- Allow to customise color range for the trade success distribution diagram

# 0.2.5

- Added custom `DEXTrader` base class, as the default logic with Backtrader was a bit insufficient 

- Added trade analysis support for Backtrader strategies (earlier was QSTrader only)

- Reworked trade analysis summaries and views 

- Added [advanced example for Double 7 trading strategy](https://tradingstrategy.ai/docs/programming/algorithms/double-7-advanced.html)

# 0.2.4

- Polish API key welcome setup

# 0.2.3

- Fixed not reading settings file from Google Drive<|MERGE_RESOLUTION|>--- conflicted
+++ resolved
@@ -1,12 +1,10 @@
-<<<<<<< HEAD
 # 0.13.7
 
 - Silence pandas warning in `PairGroupedUniverse.get_pair_ids()`
-=======
+
 # Current
 
 - Rename "Binance Smart Chain" to "BNB Smart Chain"
->>>>>>> 1d7b6272
 
 # 0.13.6
 
