"""Creation of per-trading pair Pandas dataframes.

- Base classes for handling OHLCV data for price and liquidity

- Group raw multipair :py:class:`pandas.DataFrame` to grouped format,
  so that reading and indexing individual trading pair data is easy
  in multipair trading universe

See also

- :py:mod:`tradingstrategy.candle`

- :py:mod:`tradingstrategy.liquidity`

"""

import datetime
import logging
import warnings
from typing import Optional, Tuple, Iterable, cast

import numpy as np
import pandas as pd
from pandas import MultiIndex

from tradingstrategy.pair import DEXPair
from tradingstrategy.timebucket import TimeBucket
from tradingstrategy.types import PrimaryKey
from tradingstrategy.utils.forward_fill import forward_fill
from tradingstrategy.utils.forward_fill import forward_fill as _forward_fill
from tradingstrategy.utils.time import assert_compatible_timestamp, ZERO_TIMEDELTA, naive_utcnow

logger = logging.getLogger(__name__)


class NoDataAvailable(Exception):
    """Raises when the user is asking data that is empty."""


class PairCandlesMissing(KeyError):
    """Raises when the user is asking data for a pair that has no OHLCV feed."""


class PairGroupedUniverse:
    """A base class for manipulating columnar price/liquidity data by a pair.

    The server streams the data for all pairs in a single continuous time-indexed format.
    For most the use cases, we want to look up and manipulate data by pairs.
    To achieve this, we use Pandas :py:class:`pd.GroupBy` and
    recompile the data on the client side.

    This works for

    - OHLCV candles

    - Liquidity candles

    - Lending reserves (one PairGroupedUniverse per each metric like supply APR and borrow APR)

    The input :py:class:`pd.DataFrame` is sorted by default using `timestamp`
    column and then made this column as an index. This is not optimised (not inplace).

    See also

    - :py:mod:`tradingstrategy.candle`

    - :py:mod:`tradingstrategy.liquidity`
    """

    def __init__(
        self,
        df: pd.DataFrame,
        time_bucket:TimeBucket=TimeBucket.d1,
        timestamp_column: str="timestamp",
        index_automatically: bool=True,
        fix_wick_threshold: tuple | None = (0.1, 1.9),
        primary_key_column: str="pair_id",
        remove_candles_with_zero: bool = True,
        forward_fill: bool = False,
    ):
        """Set up new candle universe where data is grouped by trading pair.

        :param df:
            DataFrame backing the data.

        :param time_bucket:
            What bar size candles we are operating at. Default to daily.

            TODO: Currently not used. Will be removed in the future versions.

        :param timestamp_column:
            What column use to build a time index. Used for QStrader / Backtrader compatibility.

        :param index_automatically:
            Convert the index to use time series. You might avoid this with QSTrader kind of data.

        :param fix_wick_threshold:
            Apply abnormal high/low wick fix filter.

            Percent value of maximum allowed high/low wick relative to close.
            By default fix values where low is 90% lower than close and high is 90% higher than close.

            See :py:func:`tradingstrategy.utils.groupeduniverse.fix_bad_wicks` for more information.

        :param primary_key_column:
            The pair/reserve id column name in the dataframe.
            
        :param remove_zero_candles:
            Remove candles with zero values for OHLC.

            To deal with abnormal data.

        :param forward_fill:
            Forward-will gaps in the data.

            See :term:`forward fill` and :ref:`forward filling data` for more information.
        """
        self.index_automatically = index_automatically
        assert isinstance(df, pd.DataFrame)

        self.timestamp_column = timestamp_column
        self.time_bucket = time_bucket
        self.primary_key_column = primary_key_column

        # TODO: sometimes we crop data, but not index
        # e.g. if we check for good index here test_visualise_strategy_state_overriden_pairs
        # stops working, as the visualisation figure expects timestamp column
        # and not isinstance(df.index, pd.DatetimeIndex)
        if index_automatically:
            # https://pandas.pydata.org/pandas-docs/stable/reference/api/pandas.DataFrame.sort_index.html
            self.df = df \
                .set_index(timestamp_column, drop=False)\
                .sort_index(inplace=False)
        else:
            self.df = df

        if fix_wick_threshold:
            self.df = fix_bad_wicks(self.df, fix_wick_threshold)
            
        if remove_candles_with_zero:
            self.df = remove_zero_candles(self.df)
        
        self.pairs: pd.GroupBy = self.df.groupby(by=self.primary_key_column)

        if forward_fill:
            old_pairs = self.pairs
            self.pairs = _forward_fill(
                self.pairs,
                freq=self.time_bucket.to_frequency(),
            )

        self.candles_cache: dict[int, pd.DataFrame] = {}

    def clear_cache(self):
        """Clear candles cached by pair."""
        self.candles_cache = {}

    def get_columns(self) -> pd.Index:
        """Get column names from the underlying pandas.GroupBy object"""
        return self.pairs.obj.columns

    def get_sample_count(self) -> int:
        """Return the dataset size - how many samples total for all pairs"""
        return len(self.df)

    def get_pair_count(self) -> int:
        """Return the number of pairs in this dataset.

        TODO: Rename. Also used by lending reserves, and this then
        refers to count of reserves, not pairs.
        """
        return len(self.pairs.groups)

    def get_samples_by_pair(self, pair_id: PrimaryKey) -> pd.DataFrame:
        """Get samples for a single pair.

        After the samples have been extracted, set `timestamp` as the index for the data.

        :return:
            Data frame group

        :raise KeyError:
            If we do not have data for pair_id
        """
        try:
            pair = self.pairs.get_group(pair_id)
        except KeyError as e:
            raise PairCandlesMissing(f"No OHLC samples for pair id {pair_id} in {self}") from e
        return pair

    def get_last_entries_by_pair_and_timestamp(self,
            pair: DEXPair | PrimaryKey,
            timestamp: pd.Timestamp | datetime.datetime,
            small_time=pd.Timedelta(seconds=1),
        ) -> pd.DataFrame:
        """Get samples for a single pair before a timestamp.

        Return a DataFrame slice containing all datapoints before the timestamp.

        We assume `timestamp` is current decision frame.
        E.g. for daily close data return the previous day close
        to prevent any lookahead bias.

        :param pair_id:
            Integer id for a trading pair

        :param timestamp:
            Get all samples excluding this timestamp.

        :return:
            Dataframe that contains samples for a single trading pair.

            Indexed by timestamp.

        :raise KeyError:
            If we do not have data for pair_id
        """

        if type(timestamp) == datetime.datetime:
            timestamp = pd.Timestamp(timestamp)

        if isinstance(pair, DEXPair):
            pair_id = pair.pair_id
        elif type(pair) == int:
            pair_id = pair
        else:
            raise AssertionError(f"Unknown pair id {type(pair)}: {pair} passed to get_last_entries_by_pair_and_timestamp(). Make sure you use pair.internal_id integer if unsure.")

        pair_candles = self.get_samples_by_pair(pair_id)
        # Watch out for inclusive timestamp
        # https://stackoverflow.com/questions/49962417/why-does-loc-have-inclusive-behavior-for-slices
        adjusted_timestamp = timestamp - small_time
        return pair_candles.loc[:adjusted_timestamp]

    def get_all_pairs(self) -> Iterable[Tuple[PrimaryKey, pd.DataFrame]]:
        """Go through all liquidity samples, one DataFrame per trading pair."""
        for pair_id, data in self.pairs:
            yield pair_id, data

    def get_pair_ids(self) -> Iterable[PrimaryKey]:
        """Get all pairs present in the dataset"""
        with warnings.catch_warnings():
            # FutureWarning: In a future version of pandas, a length 1 tuple will be returned when 
            # iterating over a groupby with a grouper equal to a list of length 1. 
            # Don't supply a list with a single grouper to avoid this warning.
            
            warnings.simplefilter("ignore")
        
            for pair_id, data in self.pairs:
                yield int(pair_id)

    def get_all_samples_by_timestamp(self, ts: pd.Timestamp) -> pd.DataFrame:
        """Get list of candles/samples for all pairs at a certain timepoint.

        :raise KeyError: The universe does not contain a sample for a given timepoint
        :return: A DataFrame that contains candles/samples at the specific timeout
        """
        assert_compatible_timestamp(ts)
        samples = self.df.loc[self.df[self.timestamp_column] == ts]
        return samples

    def get_all_samples_by_range(self, start: pd.Timestamp, end: pd.Timestamp) -> pd.DataFrame:
        """Get list of candles/samples for all pairs at a certain range.

        Useful to get the last few samples for multiple pairs.

        Example:

        .. code-block:: python

                # Set up timestamps for 3 weeks range, one week in middle
                end = Timestamp('2021-10-25 00:00:00')
                start = Timestamp('2021-10-11 00:00:00')
                middle = start + (end - start) / 2

                # Get weekly candles
                raw_candles = client.fetch_all_candles(TimeBucket.d7).to_pandas()
                candle_universe = GroupedCandleUniverse(raw_candles)
                candles = candle_universe.get_all_samples_by_range(start, end)

                # We have pair data for 3 different weeks
                assert len(candles.index.unique()) == 3

                # Each week has its of candles broken down by a pair
                # and can be unique addressed by their pair_id
                assert len(candles.loc[start]) >= 1000
                assert len(candles.loc[middle]) >= 1000
                assert len(candles.loc[end]) >= 1000

        :param start: start of the range (inclusive)
        :param end: end of the range (inclusive)
        :return: A DataFrame that contains candles/samples for all pairs at the range.
        """
        assert_compatible_timestamp(start)
        assert_compatible_timestamp(end)
        assert start < end, f"Got reverse timestamp range {start} - {end}"

        # https://stackoverflow.com/a/69605701/315168
        samples = self.df.loc[
            (self.df.index >= start) &
            (self.df.index <= end)
        ]
        return samples

    def iterate_samples_by_pair_range(self, start: pd.Timestamp, end: pd.Timestamp) -> pd.DataFrame:
        """Get list of candles/samples for all pairs at a certain range.

        Useful to get the last few samples for multiple pairs.

        Example:

        .. code-block:: python

            raw_candles = client.fetch_all_candles(TimeBucket.d7).to_pandas()
            candle_universe = GroupedCandleUniverse(raw_candles)

            # Calibrate our week
            random_date = pd.Timestamp("2021-10-29")
            end = candle_universe.get_prior_timestamp(random_date)
            assert end == pd.Timestamp("2021-10-25")

            # Because we ar using weekly candles,
            # and start and end are inclusive endpoints,
            # we should get 3 weeks of samples
            start = pd.Timestamp(end) - pd.Timedelta(weeks=2)

            for pair_id, pair_df in candle_universe.iterate_samples_by_pair_range(start, end):
                # Because of missing samples, some pairs may have different ranges.
                # In this example, we iterate 3 weeks ranges, so we can have
                # 1, 2 or 3 weekly candles.
                # If there was no data at all pair_id is not present in the result.
                range_start = pair_df.index[0]
                range_end = pair_df.index[-1]
                assert range_start <= range_end
                # Calculate the momentum for the full range of all samples
                first_candle = pair_df.iloc[0]
                last_candle = pair_df.iloc[-1]
                # Calculate
                momentum = (last_candle["close"] - first_candle["open"]) / first_candle["open"] - 1

        :param start: start of the range (inclusive)

        :param end: end of the range (inclusive)

        :return: `DataFrame.groupby` result
        """
        samples = self.get_all_samples_by_range(start, end)
        return samples.groupby(self.primary_key_column)

    def get_timestamp_range(self, use_timezone=False) -> Tuple[Optional[pd.Timestamp], Optional[pd.Timestamp]]:
        """Return the time range of data we have for.

        .. note ::

            Because we assume multipair data, the data is grouped by and not indexed as time series.
            Thus, this function can be a slow operation.

        :param use_timezone:
            The resulting timestamps will have their timezone set to UTC.
            If not set then naive timestamps are generated.

            Legacy option. Do not use.

        :return:
            (start timestamp, end timestamp) tuple, UTC-timezone aware

            If the data frame is empty, return `None, None`.
        """

        if len(self.df) == 0:
            return None, None

        if(self.index_automatically == True):
            if use_timezone:
                start = (self.df[self.timestamp_column].iat[0]).tz_localize(tz='UTC')
                end = (self.df[self.timestamp_column].iat[-1]).tz_localize(tz='UTC')
            else:
                start = self.df[self.timestamp_column].iat[0]
                end = self.df[self.timestamp_column].iat[-1]
        else:
            if use_timezone:
                start = min(self.df[self.timestamp_column]).tz_localize(tz='UTC')
                end = max(self.df[self.timestamp_column]).tz_localize(tz='UTC')
            else:
                start = min(self.df[self.timestamp_column])
                end = max(self.df[self.timestamp_column])

        return start, end

    def get_prior_timestamp(self, ts: pd.Timestamp) -> pd.Timestamp:
        """Get the first timestamp in the index that is before the given timestamp.

        This allows us to calibrate weekly/4 hours/etc. indexes to any given time..

        Example:

        .. code-block:: python

            raw_candles = client.fetch_all_candles(TimeBucket.d7).to_pandas()
            candle_universe = GroupedCandleUniverse(raw_candles)

            # Calibrate our week
            random_date = pd.Timestamp("2021-10-29")
            weekly_ts_before = candle_universe.get_prior_timestamp(random_date)

            assert weekly_ts_before == pd.Timestamp("2021-10-25")

        :return: Any timestamp from the index that is before or at the same time of the given timestamp.
        """
        index = self.df.index
        return index[index <= ts][-1]

    def get_single_pair_data(self,
                             timestamp: Optional[pd.Timestamp] = None,
                             sample_count: Optional[int] = None,
                             allow_current=False,
                             raise_on_not_enough_data=True,
                             time_range_epsilon_seconds=0.5,
                             ) -> pd.DataFrame:
        """Get all candles/liquidity samples for the single alone pair in the universe by a certain timestamp.

        A shortcut method for trading strategies that trade only one pair.
        Designed to be backtesting and live trading friendly function to access candle data.

        Example:

        .. code-block: python


                from tradingstrategy.utils.groupeduniverse import NoDataAvailable

                try:
                    candles: pd.DataFrame = universe.candles.get_single_pair_data(
                        timestamp,
                        sample_count=moving_average_long,
                    )
                except NoDataAvailable:
                    # This can be raised if
                    # - Data source has not yet data available in the timestamp
                    # - You are asking `sample_count` worth of data and timestamp
                    #   has not yet enough data in the backtest buffer
                    pass

        .. note ::

            By default get_single_pair_da   ta() returns the candles prior to the `timestamp`,
            the behavior can be changed with get_single_pair_data(allow_current=True).
            At the start of the backtest, we do not have any previous candle available yet,
            so this function may raise :py:class:`NoDataAvailable`.

        :param timestamp:
            Get the sample until this timestamp and all previous samples.

        :param allow_current:
            Allow to read any candle precisely at the timestamp.
            If you read the candle of your current strategy cycle timestamp,
            bad things may happen.

            In backtesting, reading the candle at the current timestamp
            introduces forward-looking bias. In live trading,
            reading the candle at the current timestamp may
            give you no candle or an incomplete candle (trades are still
            piling up on it).

        :param sample_count:
            Minimum candle/liquidity sample count needed.

            Limit the returned number of candles N candles before the timestamp.

            If the data does not have enough samples before `timestamp`,
            then raise :py:class:`NoDataAvailable`.

        :param raise_on_not_enough_data:
            Raise an error if no data is available.

            This can be e.g. because the trading pair has

        :param time_range_epsilon_seconds:
            The time delta epsilon we use to determine between "current" and "previous" candle.

        :raise NoDataAvailable:
            Raised when there is no data available at the range.

            Set `fail_on_empty=False` to return an empty `DataFrame` instead.

        """

        pair_count = self.get_pair_count()
        assert pair_count == 1, f"This function only works for single pair univese, we have {pair_count} pairs"
        df = self.df

        # Get all df content before our timestamp
        if timestamp:
            if allow_current:
                after = timestamp + pd.Timedelta(seconds=time_range_epsilon_seconds)
            else:
                after = timestamp - pd.Timedelta(seconds=time_range_epsilon_seconds)

            df = df.truncate(after=after)

        # Do candle count clip
        if sample_count:
            df = df.iloc[-sample_count:]
        else:
            pass

        # Be helpful with a possible error
        if raise_on_not_enough_data:
            if (sample_count is None and len(df) == 0) or (sample_count is not None and len(df) < sample_count):
                start_at = self.df["timestamp"].min()
                end_at = self.df["timestamp"].max()
                raise NoDataAvailable(f"Tried to ask for {sample_count} candles before timestamp {timestamp}, due to the sample count you specified of {sample_count}, but you only loaded candles from {start_at}. Truncating data after {after}. \n"\
                                      "\n\n"
                                      f"You have a few options in order of recommendation:\n"
                                      f"1. Try to increase the loaded data range when you create the universe, so that the backtest can start with past data ready.\n"
                                      f"2. Make the backtest start at least {sample_count} candles later\n"
                                      f"3. If you don't mind not having full past data for the first {sample_count} trade cycles, set `raise_on_not_enough_data=False in `get_single_pair_data`\n"
                                      f"\n\n"
                                      f"The result was {len(df)} candles. The trading pair or the time period does not have enough data.\n"
                                      f"The total loaded candle data is {len(self.df)} candles at range {start_at} - {end_at}.\n"
                                      f"\n"
                                      f"Make sure the strategy does not require data prior to {start_at}\n"
                                      f"\n"
                                      f"You cannot ask data for the current candle (same as the timestamp) unless you set allow_current=True.\n"
                                      f"\n"
                                      f"The current timestamp is ignored byt default protect against accidental testing of future data.\n"
                                      f"If you want to access empty or not enough data, set raise_on_not_enough_data=False.")

        return df

    def get_single_value(
        self,
        asset_id: PrimaryKey,
        when: pd.Timestamp | datetime.datetime,
        data_lag_tolerance: pd.Timedelta,
        kind="close",
        asset_name: str | None=None,
        link: str | None=None,
    ) -> Tuple[float, pd.Timedelta]:
        """Get a single value for a single pair/asset at a specific point of time.

        The data may be sparse data. There might not be sample available in the same time point or
        immediate previous time point. In this case the method looks back for the previous
        data point within `tolerance` time range.

        This method should be relative fast and optimised for any price, volume and liquidity queries.

        Example:

        .. code-block:: python

            # TODO

        :param asset_id:
            Trading pair id

        :param when:
            Timestamp to query

        :param kind:
            One of OHLC data points: "open", "close", "low", "high"

        :param tolerance:
            If there is no liquidity sample available at the exact timepoint,
            look to the past to the get the nearest sample.
            For example if candle time interval is 5 minutes and look_back_timeframes is 10,
            then accept a candle that is maximum of 50 minutes before the timepoint.

        :param asset_name:
            Used in exception messages.

            If not given use ``asset_id``.

        :param link:
            Link to the asset page.

            Used in exception messages.

            If not given use ``<link unavailable>``.

        :return:
            Return (value, delay) tuple.

            We always return a value. In the error cases an exception is raised.
            The delay is the timedelta between the wanted timestamp
            and the actual timestamp of the sampled value.

            Candles are always timestamped by their opening.

        :raise NoDataAvailable:
            There were no samples available with the given condition.

        """

        assert kind in ("open", "close", "high", "low"), f"Got kind: {kind}"

        assert asset_id is not None, "asset_id must be given"

        if isinstance(when, datetime.datetime):
            when = pd.Timestamp(when)

        if not asset_name:
            asset_id = str(asset_name)

        if not link:
            link = "<link unavailable>"

        last_allowed_timestamp = when - data_lag_tolerance

        candles_per_pair = self.get_samples_by_pair(asset_id)

        if candles_per_pair is None:
            raise NoDataAvailable(
                f"No candle data available for asset {asset_name}, asset id {asset_id}\n"
                f"Trading data pair link: {link}")

        samples_per_kind = candles_per_pair[kind]

        # Fast path
        try:
            sample = samples_per_kind[when]
            return sample, pd.Timedelta(seconds=0)
        except KeyError:
            pass

        #
        # No direct hit. Either sparse data or data not available before this.
        # Lookup just got complicated,
        # like our relationship on Facebook.
        #

        # The indexes we can have are
        # - MultiIndex (pair id, timestamp) - if multiple trading pairs present
        # - DatetimeIndex - if single trading pair present

        if isinstance(candles_per_pair.index, pd.MultiIndex):
            timestamp_index = cast(pd.DatetimeIndex, candles_per_pair.index.get_level_values(1))
        elif isinstance(candles_per_pair.index, pd.DatetimeIndex):
            timestamp_index = candles_per_pair.index
        else:
            raise NotImplementedError(f"Does not know how to handle index {candles_per_pair.index}")

        # TODO: Do we need to cache the indexer... does it has its own storage?
        ffill_indexer = timestamp_index.get_indexer([when], method="ffill")

        before_match_iloc = ffill_indexer[0]

        if before_match_iloc < 0:
            # We get -1 if there are no timestamps where the forward fill could start
            first_sample_timestamp = timestamp_index[0]
            raise NoDataAvailable(
                f"Could not find any candles for pair {asset_name}, value kind '{kind}' at or before {when}\n"
                f"- Pair has {len(samples_per_kind)} samples\n"
                f"- First sample is at {first_sample_timestamp}\n"
                f"- Trading pair page link {link}\n"
            )
        before_match = timestamp_index[before_match_iloc]

        latest_or_equal_sample = candles_per_pair.iloc[before_match_iloc]

        # Check if the last sample before the cut off is within time range our tolerance
        candle_timestamp = before_match

        # Internal sanity check
        distance = when - candle_timestamp
        assert distance >= ZERO_TIMEDELTA, f"Somehow we managed to get a candle timestamp {candle_timestamp} that is newer than asked {when}"

        if candle_timestamp >= last_allowed_timestamp:
            # Return the chosen price column of the sample,
            # because we are within the tolerance
            return latest_or_equal_sample[kind], distance

        # We have data, but we are out of tolerance
        first_sample_timestamp = timestamp_index[0]
        last_sample_timestamp = timestamp_index[-1]

        raise NoDataAvailable(
            f"Could not find candle data for pair {asset_name}\n"
            f"- Column '{kind}'\n"
            f"- At {when}\n"
            f"- Lower bound of time range tolerance {last_allowed_timestamp}\n"
            f"\n"
            f"- Data lag tolerance is set to {data_lag_tolerance}\n"
            f"- The pair has {len(samples_per_kind)} candles between {first_sample_timestamp} - {last_sample_timestamp}\n"
            f"\n"
            f"Data unavailability might be due to several reasons:\n"
            f"\n"
            f"- You are handling sparse data - trades have not been made or the blockchain was halted during the price look-up period.\n"
            f"  Try to increase 'tolerance' argument time window.\n"
            f"- You are asking historical data when the trading pair was not yet live.\n"
            f"- Your backtest is using indicators that need more lookback buffer than you are giving to them.\n"
            f"  Try set your data load range earlier or your backtesting starting later.\n"
            f"\n",
            f"Trading pair page link: {link}"
            )

    def forward_fill(
        self,
        columns: Tuple[str] = ("open", "close"),
        drop_other_columns=True,
    ):
        """Forward-fill sparse OHLCV candle data.

        Forward fills the missing candle values for non-existing candles.
        Trading Strategy data does not have candles unless there was actual trades
        happening at the markets.

        See :py:mod:`tradingstrategy.utils.forward_fill` for details.

        .. note ::

            Does not touch the original `self.df` DataFrame any way.
            Only `self.pairs` is modified with forward-filled data.

        :param columns:
            Columns to fill.

            To save memory and speed, only fill the columns you need.
            Usually `open` and `close` are enough and also filled
            by default.

        :param drop_other_columns:
            Remove other columns before forward-fill to save memory.

            The resulting DataFrame will only have columns listed in `columns`
            parameter.

            The removed columns include ones like `high` and `low`, but also Trading Strategy specific
            columns like `start_block` and `end_block`. It's unlikely we are going to need
            forward-filled data in these columns.
        """

        self.pairs = forward_fill(
            self.pairs,
            self.time_bucket.to_frequency(),
            columns=columns,
            drop_other_columns=drop_other_columns,
        )

        # Clear candle cache
        self.clear_cache()


def filter_for_pairs(samples: pd.DataFrame, pairs: pd.DataFrame) -> pd.DataFrame:
    """Filter dataset so that it only contains data for the trading pairs from a certain exchange.

    Useful as a preprocess step for creating :py:class:`tradingstrategy.candle.GroupedCandleUniverse`
    or :py:class:`tradingstrategy.liquidity.GroupedLiquidityUniverse`.

    :param samples: Candles or liquidity dataframe

    :param pairs: Pandas dataframe with :py:class:`tradingstrategy.pair.DEXPair` content.
    """
    ids = pairs["pair_id"]
    our_pairs: pd.DataFrame = samples.loc[
        (samples['pair_id'].isin(ids))
    ]
    return our_pairs


def filter_for_single_pair(samples: pd.DataFrame, pair: DEXPair) -> pd.DataFrame:
    """Filter dataset so that it only contains data for a single trading pair.

    Useful to construct single trading pair universe.

    :param samples: Candles or liquidity dataframe
    """
    assert isinstance(pair, DEXPair), f"We got {pair}"
    our_pairs: pd.DataFrame = samples.loc[
        (samples['pair_id'] == pair.pair_id)
    ]
    return our_pairs


def resample_series(
    series: pd.Series,
    freq: pd.Timedelta,
    forward_fill: bool = False,
    backwards_fill: bool = False,
):
    """Downsample or upsample liquidity series. If upsamping, use forward_fill = True to fill in the missing values.
    
    Note, this does not apply to OHLCV candles, use :y:func:`resample_candle` and :py:func:`resample_price_series` for that.

    :param series: Series to resample

    :param freq: New timedelta to resample to

    :param forward_fill:
        Forward fill missing values if upsampling

    :param backwards_fill:
        Backwards fill.
    """
    
    series = series.astype(float)

    candles = series.resample(freq).mean(numeric_only=True)

    if forward_fill:
        candles = candles.fillna(method="ffill")

    if backwards_fill:
        candles = candles.fillna(method="bfill")

    return candles


def resample_candles(
    df: pd.DataFrame,
    resample_freq: pd.Timedelta,
    shift: int | None=None,
) -> pd.DataFrame:
    """Downsample or upsample OHLCV candles or liquidity samples.

    E.g. upsample 1h candles to 1d candles.

    See also: py:func:`resample_price_series`.

    Example:

    .. code-block:: python

        # Transform daily candles to monthly candles
        from tradingstrategy.utils.groupeduniverse import resample_candles

        single_pair_candles = raw_candles.loc[raw_candles["pair_id"] == pair.pair_id]
        single_pair_candles = single_pair_candles.set_index("timestamp", drop=False)
        monthly_candles = resample_candles(single_pair_candles, TimeBucket.d30)
        monthly_candles = resample_candles(single_pair_candles, TimeBucket.d30)
        assert len(monthly_candles) <= len(single_pair_candles) / 4

    :param df:
        DataFrame of price, liquidity or lending rate candles.

        Must contain candles only for a single trading pair.

        Supported columns: open, high, low, close.
        Optional: pair_id, volume.

        Any other columns in DataFrame are destroyed in the resampling process.

    :param resample_freq:
        Resample frequency.

        E.g.`pd.Timedelta(days=1)` create daily candles from hourly candles.

    :param shift:
        Before resampling, shift candles to left or right.

        The shift is measured in number of candles, not time.
        Make sure the DataFrame is forward filled first,
        see :py:func:`forward_fill`.

        Set to `1` to shift candles one step right,
        `-1` to shift candles one step left.

        There might not be enough rows to shift. E.g. shift=-1 or shift=1 and len(df) == 1.
        In this case, an empty data frame is returned.

    :return:
        Resampled candles in a new DataFrame.

        Contains an added `timestamp` column that is also the index.

        If the input DataFrame is zero-length, then return it as is.

    """
    
    assert isinstance(resample_freq, pd.Timedelta), f"We got {resample_freq}, supposed to be pd.Timedelta. E.g. pd.Timedelta(hours=2)"

    if len(df) == 0:
        return df

    # Sanity check we don't try to resample mixed data of multiple pairs
    if "pair_id" in df.columns:
        pair_ids = df["pair_id"].unique()
        assert len(pair_ids) == 1, f"Must have single pair_id only. We got {len(pair_ids)} pair ids: {pair_ids}, columns: {df.columns}"
        pair_id = pair_ids[0]
    else:
        pair_id = None

    ohlc_dict = {}

    if "open" in df.columns:
        ohlc_dict["open"] = "first"

    if "high" in df.columns:
        ohlc_dict["high"] = "max"

    if "low" in df.columns:
        ohlc_dict["low"] = "min"

    if "close" in df.columns:
        ohlc_dict["close"] = "last"

    if "volume" in df.columns:
        ohlc_dict["volume"] = "sum"

    columns = df.columns.tolist()
    assert all(item in columns for item in list(ohlc_dict.keys())), \
        f"{list(ohlc_dict.keys())} needs to be in the column names\n" \
        f"We got columns: {df.columns.tolist()}"

    if shift:
        df = df.shift(shift).dropna()

    # https://stackoverflow.com/questions/21140630/resampling-trade-data-into-ohlcv-with-pandas
    candles = df.resample(resample_freq).agg(ohlc_dict)

    # TODO: Figure out right way to preserve timestamp column,
    # resample seems to destroy it
    candles["timestamp"] = candles.index

    if pair_id:
        candles["pair_id"] = pair_id

    return candles


def resample_dataframe(
    df: pd.DataFrame,
    resample_freq: pd.Timedelta,
    shift: int | None=None,
):
    """Resample a DataFrame to a lower frequency. Use this when your dataframe is not OHLCV candles.
    e.g. when using pandas_ta.bbands, your returned columns could be BBU_5_2.0, BBM_5_2.0, BBL_5_2.0, clearly not candlestick data

    :param df: DataFrame to resample
    :param resample_freq: Resample frequency
    :param shift: Shift the resampled data by a certain number of candles
    :return: Resampled DataFrame
    """

    def resample_wrapper(series: pd.Series):
<<<<<<< HEAD
        return resample_series(series, resample_freq, shift=shift)
=======
        return resample_price_series(series, resample_freq, shift=shift)
>>>>>>> 24cb1106
    
    return df.apply(resample_wrapper)


def resample_price_series(
    series: pd.Series,
    resample_freq: pd.Timedelta,
    shift: int | None=None,
    price_series_type="close"
) -> pd.Series:
    """Resample a price series to a lower frequency.

    See `test_price_series_resample_and_shift_binance` for some example output how shift works.
    Shift -1 means that any strategy decision is 1h delayed (close price is chosen 1h later).

    See also :py:func:`resample_candles`.

    TODO: Add forward-fill.

    :param series:
        Price series, e.g. close series.

        If the `series.index` is multi-index, assume it is (pair id, timestamp) for a single pair.

    :param resample_freq:
        Resample frequency.

        E.g.`pd.Timedelta(days=1)` create daily candles from hourly candles.

    :param shift:
        Before resampling, shift candles to left or right.

        The shift is measured in number of candles, not time.
        Make sure the DataFrame is forward filled first,
        see :py:func:`forward_fill`.

        Set to `1` to shift candles one step right,
        `-1` to shift candles one step left.

        There might not be enough rows to shift. E.g. shift=-1 or shift=1 and len(df) == 1.
        In this case, an empty data frame is returned.

    :param price_series_type:
        One of "open", "close", "high", "low"
    """
    assert isinstance(series, pd.Series), f"Expected pandas.Series, got {type(series)}"
    assert isinstance(resample_freq, pd.Timedelta), f"We got {resample_freq}, supposed to be pd.Timedelta. E.g. pd.Timedelta(hours=2)"
    if shift is not None:
        assert type(shift) == int

    # Deal with data that is in a grouped data frame
    if isinstance(series.index, pd.MultiIndex):
        # pair_id, timestamp tuples
        #MultiIndex([(2854973, '2021-12-21 19:00:00'),
        #            (2854973, '2021-12-21 20:00:00'),
        #            (2854973, '2021-12-21 21:00:00'),
        series = pd.Series(data=series.values, index=series.index.get_level_values(1))
        assert isinstance(series.index, pd.DatetimeIndex)

    match price_series_type:
        case "close":
            func = "last"
        case "open":
            func = "first"
        case "high":
            func = "high"
        case "low":
            func = "low"
        case _:
            raise NotImplementedError(f"Unknown price series type: {price_series_type}")

    if len(series) == 0:
        return series

    if shift:
        series = series.shift(shift).dropna()

    series = series.resample(resample_freq).agg(func)
    return series


def fix_bad_wicks(
        df: pd.DataFrame,
        threshold=(0.1, 1.9),
        too_slow_threshold=15,
) -> pd.DataFrame:
    """Correct out bad high/low values in OHLC data.

    On :term:`Uniswap` v2 and compatibles, Bad wicks are caused by e.g. very large flash loan, oracle price manipulation attacks,
    and misbheaving bots.

    This function removes bad high/low values and sets them to open/close if they seem to be wildly out of sample.

    :param threshold:
        How many pct % wicks are allowed through.

        Tuple (low threshold, high threshold) relative to close.

        Default to 50%. A high wick cannot be more than 50% of close.

    :param too_slow_threshold:
        Complain if this takes too long
    """

    start = naive_utcnow()

    if len(df) == 0:
        return df

    # Optimised with np.where()
    # https://stackoverflow.com/a/65729035/315168
    df["high"] = np.where(df["high"] > df["close"] * threshold[1], df["close"], df["high"])
    df["low"] = np.where(df["low"] < df["close"] * threshold[0], df["close"], df["low"])

    duration = naive_utcnow() - start

    if duration > datetime.timedelta(seconds=too_slow_threshold):
        logger.warning("Very slow fix_bad_wicks(): %s", duration)

    # The following code chokes
    # mask = (df["high"] > df["close"] * (1+threshold)) | (df["low"] < df["close"] * threshold)
    #df.loc[mask, "high"] = df["close"]
    #df.loc[mask, "low"] = df["close"]
    #df.loc[mask, "wick_filtered"] = True
    return df


def filter_bad_wicks(df: pd.DataFrame, threshold=(0.1, 1.9)) -> pd.DataFrame:
    """Mark the bad wicks.

    On :term:`Uniswap` v2 and compatibles, Bad wicks are caused by e.g. very large flash loan, oracle price manipulation attacks,
    and misbheaving bots.

    This function removes bad high/low values and sets them to open/close if they seem to be wildly out of sample.

    :param threshold:
        How many pct % wicks are allowed through as (low, high) tuple.

        This is a tuple (low threshold, high threshold).

        If low < close * threshold[0] ignore the value.

        If high > close * threshold[0] ignore the value.

    """

    df_matches = df.loc[
        (df["high"] > df["close"] * threshold[1]) | (df["low"] < df["close"] * threshold[0])
    ]

    return df_matches

def remove_zero_candles(
    df: pd.DataFrame,
) -> pd.DataFrame:
    """Remove any candle that has a zero value for OHLC
    
    :param df: Dataframe that may contain zero candles
    :return: pd.Dataframe
    """
    if len(df) > 0:
        filtered_df = df[(df['open'] != 0) & (df['high'] != 0) & (df['low'] != 0) & (df['close'] != 0)]
        return filtered_df
    return df<|MERGE_RESOLUTION|>--- conflicted
+++ resolved
@@ -933,11 +933,7 @@
     """
 
     def resample_wrapper(series: pd.Series):
-<<<<<<< HEAD
-        return resample_series(series, resample_freq, shift=shift)
-=======
         return resample_price_series(series, resample_freq, shift=shift)
->>>>>>> 24cb1106
     
     return df.apply(resample_wrapper)
 
