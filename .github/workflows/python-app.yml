name: Automated test suite

on:
  push:
    branches: [ master ]
  pull_request:
    branches: [ master ]

jobs:
  automated-tests:
    runs-on: ubuntu-latest
    steps:
    - uses: actions/checkout@v3
      with:
        submodules: 'recursive'
    - name: Set up Python 3.12
      id: setup-python
      uses: actions/setup-python@v4
      with:
        python-version: "3.12"
    - name: Install Poetry
      uses: snok/install-poetry@v1
      with:
        virtualenvs-create: true
        virtualenvs-in-project: true
        installer-parallel: true
    - name: Load cached venv
      id: cached-poetry-dependencies
      uses: actions/cache@v2
      with:
        path: .venv
        key: venv-${{ runner.os }}-${{ steps.setup-python.outputs.python-version }}-${{ hashFiles('**/poetry.lock') }}
    - name: Install dependencies
      if: steps.cached-poetry-dependencies.outputs.cache-hit != 'true'
      run: |
        poetry install --all-extras --no-interaction

    # Speed up testing by not downloading integration test data from the production server
    # https://github.com/actions/cache
    # See conftest.persistent_test_client
    - name: Cache datasetes
<<<<<<< HEAD
      id: cache-datasets
=======
      id: cache-datasets-load
>>>>>>> 870f3580
      uses: actions/cache@v4
      with:
        path: ~/.cache/trading-strategy-tests
        key: cache-datasets

    - name: Run test scripts
      run: |
        poetry run pytest --tb=native -n 6
      env:
        TRADING_STRATEGY_API_KEY: ${{ secrets.TRADING_STRATEGY_API_KEY }}
        BASE_BINANCE_API_URL: ${{ secrets.BASE_BINANCE_API_URL }}
        BASE_BINANCE_MARGIN_API_URL: ${{ secrets.BASE_BINANCE_MARGIN_API_URL }}

    - name: Save datasets
<<<<<<< HEAD
      id: cache-datasets
=======
      id: cache-datasets-save
>>>>>>> 870f3580
      uses: actions/cache/save@v4
      with:
        path: ~/.cache/trading-strategy-tests
        key: cache-datasets


<|MERGE_RESOLUTION|>--- conflicted
+++ resolved
@@ -39,11 +39,7 @@
     # https://github.com/actions/cache
     # See conftest.persistent_test_client
     - name: Cache datasetes
-<<<<<<< HEAD
-      id: cache-datasets
-=======
       id: cache-datasets-load
->>>>>>> 870f3580
       uses: actions/cache@v4
       with:
         path: ~/.cache/trading-strategy-tests
@@ -58,11 +54,7 @@
         BASE_BINANCE_MARGIN_API_URL: ${{ secrets.BASE_BINANCE_MARGIN_API_URL }}
 
     - name: Save datasets
-<<<<<<< HEAD
-      id: cache-datasets
-=======
       id: cache-datasets-save
->>>>>>> 870f3580
       uses: actions/cache/save@v4
       with:
         path: ~/.cache/trading-strategy-tests
